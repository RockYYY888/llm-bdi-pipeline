--- conflicted
+++ resolved
@@ -175,14 +175,12 @@
                         state_graph = planner.explore_from_goal(normalized_goal)
                         print(f"    State graph: {state_graph}")
 
-<<<<<<< HEAD
                         # Check if this graph was truncated
                         if state_graph.truncated:
                             any_truncated = True
-=======
+
                         # Cache the variable-level state graph with its canonical mapping
                         variable_goal_cache[variable_goal_key] = (state_graph, obj_to_var_mapping)
->>>>>>> e22f5bcd
 
                     except Exception as e:
                         print(f"    Error during exploration: {e}")
